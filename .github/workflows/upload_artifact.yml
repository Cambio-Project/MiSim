# This workflow will build a Java project with Maven
# For more information see: https://help.github.com/actions/language-and-framework-guides/building-and-testing-java-with-maven

name: Publish Artifact

on:
  push:
    branches: [ master, Version3 ]
  workflow_dispatch:
    
jobs:
<<<<<<< HEAD
  build:
=======
  build_artifact:
  
>>>>>>> 9e54b5d5
    runs-on: ubuntu-latest

    steps:
    - uses: actions/checkout@v2
    
    - name: Set up JDK 11
      uses: actions/setup-java@v2
      with:
        java-version: '11'
        distribution: 'adopt'
    
    - name: register desmoj to maven 
      run: mvn install:install-file -Dfile=./libraries/DesmoJ/desmoj-2.5.1e-bin.jar -Dversion=2.5.1e -DgeneratePom=true -DgroupId=desmoj -DartifactId=desmoj -Dpackaging=jar
    
    - name: Cache Maven Dependencies
      uses: actions/cache@v2
      with:
        path: ~/.m2
        key: ${{ runner.os }}-m2-${{ hashFiles('**/pom.xml') }}
        restore-keys: ${{ runner.os }}-m2

    - name: Build with Maven
      run: |
          mvn -B package --file pom.xml "-DskipTests=true" "-Dmaven.javadoc.skip=true" "-Dcheckstyle.skipExec=true"
          
    - name: Copy Data
      run: mkdir staging && cp target/*.jar staging
      
      
    - name: upload artifacts
      uses: actions/upload-artifact@v2.2.3
      with:
        name: miSim 3.0
        path: ./staging/<|MERGE_RESOLUTION|>--- conflicted
+++ resolved
@@ -9,12 +9,8 @@
   workflow_dispatch:
     
 jobs:
-<<<<<<< HEAD
-  build:
-=======
   build_artifact:
   
->>>>>>> 9e54b5d5
     runs-on: ubuntu-latest
 
     steps:
