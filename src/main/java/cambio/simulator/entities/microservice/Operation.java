package cambio.simulator.entities.microservice;

import java.util.Arrays;

<<<<<<< HEAD
import cambio.simulator.entities.networking.DependencyDescription;
=======
import cambio.simulator.entities.NamedEntity;
import cambio.simulator.entities.networking.Dependency;
>>>>>>> 74ce6968
import cambio.simulator.entities.networking.NetworkDependency;
import cambio.simulator.parsing.DependencyParser;
import com.google.gson.annotations.Expose;
import desmoj.core.dist.NumericalDist;
import desmoj.core.simulator.Model;

/**
 * An {@code Operation} represents an endpoint of a service. It has a specific computational demand and may have
 * dependencies.
 */
<<<<<<< HEAD
public class Operation extends Entity {
    @Expose
=======
public class Operation extends NamedEntity {
>>>>>>> 74ce6968
    private final int demand;


    private final Microservice ownerMS;
    private DependencyDescription[] dependencies = new DependencyDescription[0];
    //POJOs that hold the (json) data of the dependencies, used for parsing
    private DependencyParser[] dependenciesData = new DependencyParser[0];

    /**
     * Constructs a new endpoint for a microservice.
     *
     * @param ownerMS {@link Microservice} that owns this operation.
     * @param demand  CPU demand of this operation.
     */
    public Operation(Model model, String name, boolean showInTrace, Microservice ownerMS, int demand) {
        super(model, (ownerMS == null ? "" : ownerMS.getPlainName() + ".") + name, showInTrace);
        this.demand = demand;
        this.ownerMS = ownerMS;
    }

    public void setDependenciesData(DependencyParser[] dependenciesData) {
        this.dependenciesData = dependenciesData;
    }

    public DependencyDescription[] getDependencies() {
        return dependencies;
    }

    public void setDependencies(DependencyDescription[] operations) {
        this.dependencies = operations;
    }

    public int getDemand() {
        return demand;
    }

    public Microservice getOwnerMS() {
        return ownerMS;
    }

    @Override
    public String getQuotedName() {
        return "'" + getName() + "'"; //TODO:remove ownerMs.name from return value here
    }

    @Override
    public String toString() {
        return getFullyQualifiedName();
    }

    public String getFullyQualifiedName() {
        return ownerMS.getPlainName() + "." + getName();
    }

    public String getQuotedFullyQualifiedName() {
        return super.getQuotedName();
    }

    /**
     * A call of this method is needed for proper usage.<br> Parses the set {@link DependencyParser}s into {@link
     * DependencyDescription} objects.
     */
    public void initializeDependencies() {
        dependencies = new DependencyDescription[dependenciesData.length];
        for (int i = 0; i < dependenciesData.length; i++) {
            dependenciesData[i].setOwningOperation(this);
            dependencies[i] = this.dependenciesData[i].convertToObject(getModel());
        }
    }

    /**
     * Add additional delay to this operation.
     *
     * @param dist         {@link NumericalDist} of the delay.
     * @param operationTrg target {@link Operation} of this that should be affected, can be set to {@code null} to
     *                     affect all outgoing {@link NetworkDependency}s
     */
    public void applyExtraDelay(NumericalDist<Double> dist, Operation operationTrg) {
        if (operationTrg == null) {
            for (DependencyDescription dependencyDescription : dependencies) {
                dependencyDescription.setExtraDelay(dist);
            }
        } else {
            DependencyDescription targetDependency =
                Arrays.stream(dependencies).filter(dependency -> dependency.getTargetOperation() == operationTrg)
                    .findAny().orElse(null);
            if (targetDependency == null) {
                throw new IllegalStateException(String
                    .format("Operation %s is not a dependency of %s", operationTrg.getQuotedName(),
                        this.getQuotedName()));
            }
            targetDependency.setExtraDelay(dist);
        }
    }

    /**
     * Add extra delay to every dependency of this operation.
     *
     * @param dist {@link NumericalDist} of the delay.
     */
    public void applyExtraDelay(NumericalDist<Double> dist) {
        applyExtraDelay(dist, null);
    }

    public String getPlainName() {
        return getName().substring(0, getName().length() - ((int) Math.ceil(Math.log10(getIdentNumber()))));
    }
}<|MERGE_RESOLUTION|>--- conflicted
+++ resolved
@@ -2,12 +2,8 @@
 
 import java.util.Arrays;
 
-<<<<<<< HEAD
+import cambio.simulator.entities.NamedEntity;
 import cambio.simulator.entities.networking.DependencyDescription;
-=======
-import cambio.simulator.entities.NamedEntity;
-import cambio.simulator.entities.networking.Dependency;
->>>>>>> 74ce6968
 import cambio.simulator.entities.networking.NetworkDependency;
 import cambio.simulator.parsing.DependencyParser;
 import com.google.gson.annotations.Expose;
@@ -18,12 +14,8 @@
  * An {@code Operation} represents an endpoint of a service. It has a specific computational demand and may have
  * dependencies.
  */
-<<<<<<< HEAD
-public class Operation extends Entity {
+public class Operation extends NamedEntity {
     @Expose
-=======
-public class Operation extends NamedEntity {
->>>>>>> 74ce6968
     private final int demand;
 
 
