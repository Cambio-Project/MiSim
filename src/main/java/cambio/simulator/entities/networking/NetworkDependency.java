--- conflicted
+++ resolved
@@ -34,15 +34,10 @@
      * @param targetOp              {@link Operation} that is targeted by this dependency.
      * @param dependencyDescription generic data that describes this dependency.
      */
-<<<<<<< HEAD
     public NetworkDependency(Model model, Request parentRequest, Operation targetOp,
                              DependencyDescription dependencyDescription) {
-        super(model, String.format("Dependency(%s)of[%s]", targetOp.getName(), parentRequest.getName()), false);
-=======
-    public NetworkDependency(Model model, Request parentRequest, Operation targetOp, Dependency dependencyData) {
         super(model, String.format("Dependency(%s)of[%s]", targetOp.getPlainName(), parentRequest.getPlainName()),
             false);
->>>>>>> 74ce6968
         this.parentRequest = parentRequest;
         this.targetOp = targetOp;
         this.targetMicroservice = targetOp.getOwnerMS();
