--- conflicted
+++ resolved
@@ -28,36 +28,6 @@
         return (instance == null) ? instance = new ReportCollector("Main") : instance;
     }
 
-<<<<<<< HEAD
-=======
-    /**
-     * Collects (and potentially combines) all results of all registered {@link MultiDataPointReporter}.
-     *
-     * @return returns the values of all MultiDataPointReporters
-     */
-    public Map<String, TreeMap<Double, Object>> collectData() {
-        //collect_datasets
-        Map<String, Map<Double, Object>> dataSets = new ConcurrentHashMap<>();
-
-        elements().stream().parallel()
-            .filter(reporter -> reporter instanceof MultiDataPointReporter)
-            .map(reporter -> (MultiDataPointReporter) reporter)
-            .map(MultiDataPointReporter::getDataSets)
-            .flatMap(dataSetsOfReporter -> dataSetsOfReporter.entrySet().stream())
-            .forEach(datasetsOfReporterEntry -> {
-                String currentKey = datasetsOfReporterEntry.getKey();
-                HashMap<Double, ?> dataSetOfReporter = datasetsOfReporterEntry.getValue();
-                Map<Double, Object> targetDataSet =
-                    dataSets.computeIfAbsent(currentKey, key -> new ConcurrentHashMap<>());
-                dataSetOfReporter.entrySet().stream().parallel().forEach(entry -> targetDataSet
-                    .merge(entry.getKey(), entry.getValue(), (value1, value2) -> value1));
-            });
-
-        Map<String, TreeMap<Double, Object>> output = new ConcurrentHashMap<>();
-        dataSets.entrySet().stream().parallel()
-            .forEach((entry) -> output.put(entry.getKey(), new TreeMap<>(entry.getValue())));
-        return output;
-    }
 
     /**
      * Resets the collector and all registered reporters.
@@ -76,7 +46,6 @@
         
         //System.out.println("[DEBUG] ReportCollector reset");
     }
->>>>>>> bcd1e554
 
     /**
      * Writes the collected data to the report directory. Also updates the metadata file with the new execution
