--- conflicted
+++ resolved
@@ -27,7 +27,6 @@
     public static final File FAILED_TESTS_OUTPUT_DIR = new File("failed_test_results");
 
     public List<File> tempDirs = new ArrayList<>();
-
 
     @AfterEach
     void tearDown() throws IOException {
@@ -98,34 +97,4 @@
         }
         return dir;
     }
-<<<<<<< HEAD
-
-
-    protected void testReproducibility(File scenario, File architecture) throws IOException {
-        testReproducibility(scenario, architecture, false);
-    }
-
-    protected void testReproducibility(File scenario, File architecture, boolean keepOutput) throws IOException {
-        File output1 = runSimulationCheckExitTempOutput(0, architecture, scenario, "-t");
-        File output2 = runSimulationCheckExitTempOutput(0, architecture, scenario, "-t");
-
-        if (keepOutput) {
-            tempDirs.remove(output1);
-            tempDirs.remove(output2);
-        }
-
-        Path rawOutput1 = Files.walk(output1.toPath(), 2)
-            .filter(path -> path.endsWith("raw"))
-            .collect(Collectors.toList())
-            .get(0);
-        Path rawOutput2 = Files.walk(output2.toPath(), 2)
-            .filter(path -> path.endsWith("raw"))
-            .collect(Collectors.toList())
-            .get(0);
-
-        TestUtils.compareFileContentsOfDirectories(rawOutput1, rawOutput2);
-    }
-
-=======
->>>>>>> bcd1e554
 }