--- conflicted
+++ resolved
@@ -50,11 +50,7 @@
         assertEquals("Contains examples for the new Experiment format", data.getDescription());
         assertEquals(42, data.getSeed());
         assertEquals(180, data.getDuration());
-<<<<<<< HEAD
-        assertEquals(new File("/Report_42/").getAbsolutePath(),
-=======
         assertEquals(new File("./Report_42/").getAbsolutePath(),
->>>>>>> bcd1e554
             data.getReportBaseDirectory().toAbsolutePath().toString());
         assertEquals("continuous", data.getReportType());
     }
@@ -77,16 +73,10 @@
         File test_architecture = FileLoaderUtil.loadFromTestResources("test_architecture.json");
         File test_experiment = FileLoaderUtil.loadFromTestResources("test_experiment.json");
 
-<<<<<<< HEAD
-        Pair<MiSimModel, TestExperiment> mockOutput = getConnectedMockModel(test_architecture, test_experiment);
-        TestExperiment expDummy = mockOutput.getValue1();
-        expDummy.stop(new TimeInstant(0.000001));//lets the experiment start itself for a very short amount of time
-=======
         MiSimModel model = new MiSimModel(test_architecture, test_experiment);
         Experiment expDummy = new Experiment("TestExperiment");
         model.connectToExperiment(expDummy);
         expDummy.stop(new TimeInstant(1));//lets the experiment start itself for a very short amount of time
->>>>>>> bcd1e554
         expDummy.setShowProgressBar(false); //enforces headless mode
 
         expDummy.start();
@@ -104,27 +94,16 @@
         File test_architecture = FileLoaderUtil.loadFromTestResources("test_architecture.json");
         File test_experiment = FileLoaderUtil.loadFromTestResources("test_scenario.json");
 
-<<<<<<< HEAD
-        Pair<MiSimModel, TestExperiment> mockOutput = getConnectedMockModel(test_architecture, test_experiment);
-        TestExperiment expDummy = mockOutput.getValue1();
-        expDummy.stop(new TimeInstant(0.000001));//lets the experiment start itself for a very short amount of time
-=======
         MiSimModel model = new MiSimModel(test_architecture, test_experiment);
         Experiment expDummy = new Experiment("TestExperiment");
         model.connectToExperiment(expDummy);
         expDummy.stop(new TimeInstant(1));//lets the experiment start itself for a very short amount of time
->>>>>>> bcd1e554
         expDummy.setShowProgressBar(false);
 
         expDummy.start();
         expDummy.finish();
 
-<<<<<<< HEAD
-
-        assertEquals(7, mockOutput.getValue0().getExperimentModel().getAllSelfSchedulesEntities().size());
-=======
         assertEquals(7, model.getExperimentModel().getAllSelfSchedulesEntities().size());
->>>>>>> bcd1e554
         assertFalse(expDummy.hasError());
 
         RNGStorage.reset();
